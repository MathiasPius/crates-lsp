use crate::parse::{Dependency, DependencyWithVersion};
use crates::api::CrateApi;
use crates::cache::CrateCache;
use crates::sparse::CrateIndex;
use crates::CrateLookup;
use parse::{DependencyVersion, ManifestTracker};
use settings::Settings;
use tower_lsp::jsonrpc::Result;
use tower_lsp::lsp_types::*;
use tower_lsp::{Client, LanguageServer, LspService, Server};

mod crates;
mod parse;
mod settings;

mod diagnostic_codes {
    pub const UP_TO_DATE: i32 = 0;
    pub const NEEDS_UPDATE: i32 = 1;
    pub const UNKNOWN_DEP: i32 = 2;
}

#[derive(Debug, Clone)]
struct Backend {
    client: Client,
    settings: Settings,
    manifests: ManifestTracker,
    api: CrateApi,
    sparse: CrateIndex,
    cache: CrateCache,
}

impl Backend {
    async fn calculate_diagnostics(&self, url: Url, content: &str) -> Vec<Diagnostic> {
        let packages = self.manifests.update_from_source(url, content).await;

        // Retrieve just the package names, so we can fetch the latest
        // versions via the crate registry.
        let dependency_with_versions: Vec<&DependencyWithVersion> = packages
            .iter()
            .filter_map(|dependency| match dependency {
                Dependency::Partial { .. } => None,
                Dependency::WithVersion(dep) => Some(dep),
                Dependency::Other { .. } => None,
            })
            .collect();

        if dependency_with_versions.is_empty() {
            return Vec::new();
        }

        let crate_names: Vec<&str> = dependency_with_versions
            .clone()
            .into_iter()
            .map(|x| x.name.as_str())
            .collect();
        // Get the newest version of each crate that appears in the manifest.
        let newest_packages = if self.settings.use_api().await {
            self.api
                .fetch_versions(self.cache.clone(), &crate_names)
                .await
        } else {
            self.sparse
                .fetch_versions(self.cache.clone(), &crate_names)
                .await
        };

        // Produce diagnostic hints for each crate where we might be helpful.
        let nu_sev = self.settings.needs_update_severity().await;
        let utd_sev = self.settings.up_to_date_severity().await;
        let ud_sev = self.settings.unknown_dep_severity().await;
        let diagnostics: Vec<_> = dependency_with_versions
            .into_iter()
            .map(|dependency| {
                if let Some(Some(newest_version)) = newest_packages.get(&dependency.name) {
                    match &dependency.version {
                        DependencyVersion::Complete { range, version } => {
                            if !version.matches(newest_version) {
<<<<<<< HEAD
                                Diagnostic {
                                    range: *range,
                                    severity: None,
                                    code: Some(NumberOrString::Number(
                                        diagnostic_codes::NEEDS_UPDATE,
                                    )),
                                    code_description: None,
                                    source: None,
                                    message: format!("{}: {newest_version}", &dependency.name),
                                    related_information: None,
                                    tags: None,
                                    data: Some(serde_json::json!({
                                        "newest_version": newest_version,
                                    })),
                                }
=======
                                Diagnostic::new(
                                    *range,
                                    Some(nu_sev),
                                    None,
                                    None,
                                    format!("{}: {newest_version}", &dependency.name),
                                    None,
                                    None,
                                )
>>>>>>> 578d5e61
                            } else {
                                let range = Range {
                                    start: Position::new(range.start.line, 0),
                                    end: Position::new(range.start.line, 0),
                                };
                                Diagnostic::new(
                                    range,
<<<<<<< HEAD
                                    None,
                                    Some(NumberOrString::Number(diagnostic_codes::UP_TO_DATE)),
=======
                                    Some(utd_sev),
                                    None,
>>>>>>> 578d5e61
                                    None,
                                    "✓".to_string(),
                                    None,
                                    None,
                                )
                            }
                        }
<<<<<<< HEAD
                        DependencyVersion::Partial { range, .. } => Diagnostic {
                            range: *range,
                            severity: None,
                            code: Some(NumberOrString::Number(diagnostic_codes::NEEDS_UPDATE)),
                            code_description: None,
                            source: None,
                            message: format!("{}: {newest_version}", &dependency.name),
                            related_information: None,
                            tags: None,
                            data: Some(serde_json::json!({
                                "newest_version": newest_version,
                            })),
                        },
                    }
                } else {
                    Diagnostic {
                        range: dependency.version.range(),
                        severity: None,
                        code: Some(NumberOrString::Number(diagnostic_codes::UNKNOWN_DEP)),
                        code_description: None,
                        source: None,
                        message: format!("{}: Unknown crate", &dependency.name),
                        related_information: None,
                        tags: None,
                        data: Some(serde_json::json!({
                            "dependency_name": dependency.name
                        })),
                    }
=======
                        DependencyVersion::Partial { range, .. } => Diagnostic::new(
                            *range,
                            Some(nu_sev),
                            None,
                            None,
                            format!("{}: {newest_version}", &dependency.name),
                            None,
                            None,
                        ),
                    }
                } else {
                    Diagnostic::new(
                        dependency.version.range(),
                        Some(ud_sev),
                        None,
                        None,
                        format!("{}: Unknown crate", &dependency.name),
                        None,
                        None,
                    )
>>>>>>> 578d5e61
                }
            })
            .collect();

        diagnostics
    }
}

#[tower_lsp::async_trait]
impl LanguageServer for Backend {
    async fn initialize(&self, params: InitializeParams) -> Result<InitializeResult> {
        if let Some(settings) = params.initialization_options {
            self.settings.populate_from(settings).await;
        }

        Ok(InitializeResult {
            server_info: None,
            capabilities: ServerCapabilities {
                text_document_sync: Some(TextDocumentSyncCapability::Kind(
                    TextDocumentSyncKind::FULL,
                )),
                completion_provider: Some(CompletionOptions {
                    resolve_provider: Some(false),
                    trigger_characters: Some(vec![
                        "=".to_string(),
                        ".".to_string(),
                        "\"".to_string(),
                    ]),
                    work_done_progress_options: Default::default(),
                    all_commit_characters: None,
                    ..Default::default()
                }),
                code_action_provider: Some(CodeActionProviderCapability::Simple(true)),
                execute_command_provider: Some(ExecuteCommandOptions {
                    commands: vec!["dummy.do_something".to_string()],
                    work_done_progress_options: Default::default(),
                }),
                workspace: Some(WorkspaceServerCapabilities {
                    workspace_folders: Some(WorkspaceFoldersServerCapabilities {
                        supported: Some(true),
                        change_notifications: Some(OneOf::Left(true)),
                    }),
                    file_operations: None,
                }),

                ..ServerCapabilities::default()
            },
        })
    }

    async fn initialized(&self, _: InitializedParams) {
        self.client
            .log_message(MessageType::INFO, "crates-lsp initialized.")
            .await;
    }

    async fn shutdown(&self) -> Result<()> {
        Ok(())
    }

    async fn did_change(&self, params: DidChangeTextDocumentParams) {
        if let Some(content) = params.content_changes.first() {
            let diagnostics = self
                .calculate_diagnostics(params.text_document.uri.clone(), &content.text)
                .await;

            self.client
                .publish_diagnostics(
                    params.text_document.uri,
                    diagnostics,
                    Some(params.text_document.version),
                )
                .await;
        }
    }

    async fn did_open(&self, params: DidOpenTextDocumentParams) {
        let diagnostics = self
            .calculate_diagnostics(params.text_document.uri.clone(), &params.text_document.text)
            .await;

        self.client
            .publish_diagnostics(
                params.text_document.uri,
                diagnostics,
                Some(params.text_document.version),
            )
            .await;
    }

    async fn completion(&self, params: CompletionParams) -> Result<Option<CompletionResponse>> {
        let cursor = params.text_document_position.position;

        let Some(dependencies) = self
            .manifests
            .get(&params.text_document_position.text_document.uri)
            .await
        else {
            return Ok(None);
        };

        let Some(dependency) = dependencies
            .into_iter()
            .find(|dependency| match dependency {
                Dependency::Partial { line, .. } => *line == cursor.line,
                Dependency::WithVersion(dep) => {
                    dep.version.range().start.line == cursor.line
                        && dep.version.range().start.character <= cursor.character
                        && dep.version.range().end.character >= cursor.character
                }
                Dependency::Other { .. } => false,
            })
        else {
            return Ok(None);
        };

        match dependency {
            Dependency::Partial { name, .. } => {
                let Ok(crates) = self.sparse.search_crates(&name).await else {
                    return Ok(None);
                };
                let range = Range::new(Position::new(cursor.line, 0), cursor);
                Ok(Some(CompletionResponse::Array(
                    crates
                        .into_iter()
                        .map(|x| CompletionItem {
                            text_edit: Some(CompletionTextEdit::Edit(TextEdit::new(
                                range,
                                x.name.clone(),
                            ))),
                            label: x.name,
                            ..CompletionItem::default()
                        })
                        .collect(),
                )))
            }
            Dependency::WithVersion(dependency) => {
                let packages = self
                    .sparse
                    .fetch_versions(self.cache.clone(), &[&dependency.name])
                    .await;

                if let Some(Some(newest_version)) = packages.get(&dependency.name) {
                    let specified_version = dependency.version.to_string();

                    let newest_version = newest_version.to_string();

                    let truncated_version = newest_version
                        .as_str()
                        .strip_prefix(
                            specified_version
                                .trim_start_matches(&['<', '>', '=', '^', '~'] as &[_]),
                        )
                        .unwrap_or(&newest_version)
                        .to_string();

                    Ok(Some(CompletionResponse::Array(vec![CompletionItem {
                        insert_text: Some(truncated_version.clone()),
                        label: newest_version.clone(),

                        ..CompletionItem::default()
                    }])))
                } else {
                    Ok(None)
                }
            }
            Dependency::Other { .. } => {
                return Ok(None);
            }
        }
    }

    async fn code_action(&self, params: CodeActionParams) -> Result<Option<CodeActionResponse>> {
        let mut response = CodeActionResponse::new();
        for d in params
            .context
            .diagnostics
            .into_iter()
            .filter(|d| d.range.start <= params.range.start && d.range.end >= params.range.end)
        {
            let Some(NumberOrString::Number(diagnostic_codes::NEEDS_UPDATE)) = d.code else {
                continue;
            };

            let Some(serde_json::Value::Object(ref data)) = d.data else {
                continue;
            };

            let Some(serde_json::Value::String(newest_version)) = data.get("newest_version") else {
                continue;
            };

            let range = d.range;
            let newest_version = newest_version.clone();

            response.push(CodeActionOrCommand::CodeAction(CodeAction {
                title: format!("Update Version to: {newest_version}"),
                kind: Some(CodeActionKind::QUICKFIX),
                diagnostics: Some(vec![d]),
                edit: Some(WorkspaceEdit {
                    changes: Some(
                        [(
                            params.text_document.uri.clone(),
                            vec![TextEdit {
                                range,
                                new_text: newest_version,
                            }],
                        )]
                        .into(),
                    ),
                    document_changes: None,
                    change_annotations: None,
                }),
                command: None,
                is_preferred: None,
                disabled: None,
                data: None,
            }))
        }
        Ok(Some(response))
    }
}

#[tokio::main(flavor = "current_thread")]
async fn main() {
    let (stdin, stdout) = (tokio::io::stdin(), tokio::io::stdout());

    let (service, socket) = LspService::new(|client| Backend {
        client,
        manifests: ManifestTracker::default(),
        settings: Settings::default(),
        sparse: CrateIndex::default(),
        api: CrateApi::default(),
        cache: CrateCache::default(),
    });
    Server::new(stdin, stdout, socket).serve(service).await;
}<|MERGE_RESOLUTION|>--- conflicted
+++ resolved
@@ -75,10 +75,9 @@
                     match &dependency.version {
                         DependencyVersion::Complete { range, version } => {
                             if !version.matches(newest_version) {
-<<<<<<< HEAD
                                 Diagnostic {
                                     range: *range,
-                                    severity: None,
+                                    severity: Some(nu_sev),
                                     code: Some(NumberOrString::Number(
                                         diagnostic_codes::NEEDS_UPDATE,
                                     )),
@@ -91,17 +90,6 @@
                                         "newest_version": newest_version,
                                     })),
                                 }
-=======
-                                Diagnostic::new(
-                                    *range,
-                                    Some(nu_sev),
-                                    None,
-                                    None,
-                                    format!("{}: {newest_version}", &dependency.name),
-                                    None,
-                                    None,
-                                )
->>>>>>> 578d5e61
                             } else {
                                 let range = Range {
                                     start: Position::new(range.start.line, 0),
@@ -109,13 +97,8 @@
                                 };
                                 Diagnostic::new(
                                     range,
-<<<<<<< HEAD
-                                    None,
+                                    Some(utd_sev),
                                     Some(NumberOrString::Number(diagnostic_codes::UP_TO_DATE)),
-=======
-                                    Some(utd_sev),
-                                    None,
->>>>>>> 578d5e61
                                     None,
                                     "✓".to_string(),
                                     None,
@@ -123,10 +106,9 @@
                                 )
                             }
                         }
-<<<<<<< HEAD
                         DependencyVersion::Partial { range, .. } => Diagnostic {
                             range: *range,
-                            severity: None,
+                            severity: Some(nu_sev),
                             code: Some(NumberOrString::Number(diagnostic_codes::NEEDS_UPDATE)),
                             code_description: None,
                             source: None,
@@ -141,7 +123,7 @@
                 } else {
                     Diagnostic {
                         range: dependency.version.range(),
-                        severity: None,
+                        severity: Some(ud_sev),
                         code: Some(NumberOrString::Number(diagnostic_codes::UNKNOWN_DEP)),
                         code_description: None,
                         source: None,
@@ -152,28 +134,6 @@
                             "dependency_name": dependency.name
                         })),
                     }
-=======
-                        DependencyVersion::Partial { range, .. } => Diagnostic::new(
-                            *range,
-                            Some(nu_sev),
-                            None,
-                            None,
-                            format!("{}: {newest_version}", &dependency.name),
-                            None,
-                            None,
-                        ),
-                    }
-                } else {
-                    Diagnostic::new(
-                        dependency.version.range(),
-                        Some(ud_sev),
-                        None,
-                        None,
-                        format!("{}: Unknown crate", &dependency.name),
-                        None,
-                        None,
-                    )
->>>>>>> 578d5e61
                 }
             })
             .collect();
