--- conflicted
+++ resolved
@@ -167,11 +167,8 @@
                     all_commit_characters: None,
                     ..Default::default()
                 }),
-<<<<<<< HEAD
                 inlay_hint_provider: Some(OneOf::Left(true)),
-=======
                 code_action_provider: Some(CodeActionProviderCapability::Simple(true)),
->>>>>>> 15a78ed0
                 execute_command_provider: Some(ExecuteCommandOptions {
                     commands: vec!["dummy.do_something".to_string()],
                     work_done_progress_options: Default::default(),
@@ -311,7 +308,6 @@
         }
     }
 
-<<<<<<< HEAD
     async fn inlay_hint(&self, params: InlayHintParams) -> Result<Option<Vec<InlayHint>>> {
         if !self.settings.inlay_hints().await {
             return Ok(None);
@@ -414,7 +410,7 @@
             });
         }
         Ok(Some(v))
-=======
+
     async fn code_action(&self, params: CodeActionParams) -> Result<Option<CodeActionResponse>> {
         let mut response = CodeActionResponse::new();
         for d in params
@@ -463,7 +459,6 @@
             }))
         }
         Ok(Some(response))
->>>>>>> 15a78ed0
     }
 }
 
